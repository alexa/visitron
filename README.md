--- conflicted
+++ resolved
@@ -15,44 +15,43 @@
 git clone --recursive https://github.com/alexa/visitron.git
 ```
 
-### Matterport3D dataset and simulator
-This codebase uses the [Matterport3D Simulator](https://github.com/peteanderson80/Matterport3DSimulator). Detailed instructions on how to setup the simulator and how to preprocess the Matterport3D data for faster simulator performance are present here: [Matterport3DSimulator_README](https://github.com/mmurray/cvdn/blob/master/README_Matterport3DSimulator.md). We provide the docker setup for ease of setup for the simulator.
+### Matterport3D Dataset and Simulator
+This codebase uses the [Matterport3D Simulator](https://github.com/peteanderson80/Matterport3DSimulator). Detailed instructions on how to setup the simulator and how to preprocess the Matterport3D data for faster simulator performance are present here: [Matterport3DSimulator_README](https://github.com/mmurray/cvdn/blob/master/README_Matterport3DSimulator.md). We provide the Docker setup for ease of setup for the simulator.
 
 We assume that the Matterport3D is present at `$MATTERPORT_DATA_DIR` which can be set using:
 ```
 export MATTERPORT_DATA_DIR=<PATH_TO_MATTERPORT_DATASET>
 ```
 
-### Docker setup
+### Docker Setup
 
-Build the docker image:
+Build the Docker image:
 ```
 docker build -t mattersim:visitron .
 ```
 
-To run the docker container and mount the codebase and the Matterport3D dataset, use:
+To run the Docker container and mount the codebase and the Matterport3D dataset, use:
 ```
 nvidia-docker run -it --ipc=host --cpuset-cpus="$(taskset -c -p $$ | cut -f2 -d ':' | awk '{$1=$1};1')" --volume `pwd`:/root/mount/Matterport3DSimulator --mount type=bind,source=$MATTERPORT_DATA_DIR,target=/root/mount/Matterport3DSimulator/data/v1/scans,readonly mattersim:visitron
 ```
 
-### Task data setup
-VISITRON is pretrained on [NDH](https://github.com/mmurray/cvdn) and [R2R](https://github.com/peteanderson80/Matterport3DSimulator/tree/master/tasks/R2R), and then finetuned on NDH and [RxR](https://github.com/google-research-datasets/RxR). Download these task data as follows.
+### Task Data Setup
 
-#### NDH, R2R data :
+#### NDH and R2R
 
 ```
 mkdir -p srv/task_data
 bash scripts/download_ndh_r2r_data.sh
 ```
 
-#### RxR data :
+#### RxR
 
 Refer to [RxR repo](https://github.com/google-research-datasets/RxR#dataset-download) for its setup and copy the data to `srv/task_data/RxR/data` folder.
 
 
-### Pretraining data
+### Pre-training
 
-Inside the docker container, run these commands to generate pretraining data.
+Inside the docker container, run these commands to generate pre-training data.
 
 For NDH, run
 ```
@@ -67,9 +66,9 @@
 
 
 
-### Image features
+### Image Features
 
-Our pretraining approach requires object-level features from Faster RCNN concatenated with orientation features.
+Our pre-training approach requires object-level features from Faster R-CNN concatenated with orientation features.
 
 First, follow the setup from the [bottom-up attention repo](https://github.com/peteanderson80/bottom-up-attention) inside a docker container to install Caffe. Note that the code from bottom-up attention repo requires python2.
 
@@ -85,14 +84,14 @@
 ```
 
 
-During finetuning, we use scene-level ResNet features. Download [ResNet features](https://github.com/peteanderson80/Matterport3DSimulator#precomputing-resnet-image-features) from [this link](https://www.dropbox.com/s/o57kxh2mn5rkx4o/ResNet-152-imagenet.zip?dl=1). You can also extract using
+During fine-tuning, we use scene-level ResNet features. Download [ResNet features](https://github.com/peteanderson80/Matterport3DSimulator#precomputing-resnet-image-features) from [this link](https://www.dropbox.com/s/o57kxh2mn5rkx4o/ResNet-152-imagenet.zip?dl=1). You can also extract using
 ```
 python scripts/precompute_resnet_img_features.py
 ```
 
 
-### VISITRON initialization
-Before performing navigation-specific pre-training and fine-tuning, we initialize VISITRON with disembodied weights from the [Oscar](https://github.com/microsoft/Oscar) model. Download the Oscar pretrained weights using
+### VISITRON Initialization
+Before performing navigation-specific pre-training and fine-tuning, we initialize VISITRON with disembodied weights from the [Oscar](https://github.com/microsoft/Oscar) model. Download the Oscar pre-trained weights using
 ```
 wget https://biglmdiag.blob.core.windows.net/oscar/pretrained_models/$MODEL_NAME.zip
 unzip $MODEL_NAME.zip -d srv/oscar_weights/
@@ -101,7 +100,7 @@
 
 ## Training
 
-We provide pretraining, training and evaluation scripts in `run_scripts/`.
+We provide pre-training, training and evaluation scripts in `run_scripts/`.
 
 As an example, use the following command to run a script.
 
@@ -144,11 +143,6 @@
 
 For any run script, make sure these arguments refer to correct paths, `img_feat_dir`, `img_feature_file`, `data_dir`, `model_name_or_path`, `output_dir`.
 
-<<<<<<< HEAD
-=======
-Contains code to train VISITRON, a multi-modal Transformer-based agent for Cooperative Vision-and-Dialog Navigation [(CVDN)](https://github.com/mmurray/cvdn).
-Final code structuring in progress, will be broadly accessible alongside a detailed README shortly.
->>>>>>> 68017802
 
 ## License
 
